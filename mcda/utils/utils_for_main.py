import argparse
import json
import pickle
import random
from typing import Union, Any, List
from typing import Optional

import pandas as pd
from sklearn import preprocessing
from sklearn.preprocessing import MinMaxScaler

from mcda.configuration.config import Config
from mcda.utils.utils_for_parallelization import *
from mcda.utils.utils_for_plotting import *
from mcda.mcda_without_robustness import MCDAWithoutRobustness
from mcda.mcda_with_robustness import MCDAWithRobustness

log = logging.getLogger(__name__)

logging.getLogger('PIL').setLevel(logging.WARNING)

FORMATTER: str = '%(levelname)s: %(asctime)s - %(name)s - %(message)s'
logging.basicConfig(stream=sys.stdout, level=logging.DEBUG, format=FORMATTER)
logger = logging.getLogger("ProMCDA")


def check_config_error(condition: bool, error_message: str):
    """
    Check a condition and raise a ValueError with a specified error message if the condition is True.

    Parameters:
    - condition (bool): The condition to check.
    - error_message (str): The error message to raise if the condition is True.

    Raises:
    - ValueError: If the condition is True, with the specified error message.

    :param error_message: str
    :param condition: bool
    :return: None
    """

    if condition:
        logger.error('Error Message', stack_info=True)
        raise ValueError(error_message)


<<<<<<< HEAD
def check_config_setting(condition_robustness_on_weights: bool, condition_robustness_on_indicators: bool, mc_runs: int,
                         random_seed: int) -> (int, int):
    """
    Checks configuration settings and logs information messages.

    Returns:
    - is_robustness_weights, is_robustness_indicators, booleans indicating if robustness is considered
    on weights or indicators.

    Example:
    ```python
    is_robustness_weights, is_robustness_indicators = check_config_setting(True, False, 1000, 42)
    ```

    :param condition_robustness_on_weights: bool
    :param condition_robustness_on_indicators: bool
    :param mc_runs: int
    :param random_seed: int
    :return: (is_robustness_weights, is_robustness_indicators)
    :rtype: Tuple[int, int]
=======
def check_config_setting(condition_robustness_on_weights: bool, condition_robustness_on_indicators: bool, mc_runs: int)\
        -> (int, int):
    """
    Checks configuration settings and logs information messages.

    Return:
    - is_robustness_weights, is_robustness_indicators, a tuple containing flags indicating robustness on weights and
    indicators.

    :param condition_robustness_on_weights: bool
    :param condition_robustness_on_indicators: bool
    :rtype: Tuple[int, int]

>>>>>>> 01e91d83
    """

    is_robustness_weights = 0
    is_robustness_indicators = 0

    if condition_robustness_on_weights:
        logger.info("ProMCDA will consider uncertainty on the weights.")
        logger.info("Number of Monte Carlo runs: {}".format(mc_runs))
        logger.info("The random seed used is: {}".format(random_seed))
        is_robustness_weights = 1

    elif condition_robustness_on_indicators:
        logger.info("ProMCDA will consider uncertainty on the indicators.")
        logger.info("Number of Monte Carlo runs: {}".format(mc_runs))
        logger.info("The random seed used is: {}".format(random_seed))
        is_robustness_indicators = 1

    return is_robustness_weights, is_robustness_indicators


def process_indicators_and_weights(config: dict, input_matrix: pd.DataFrame,
                                   is_robustness_indicators: int, is_robustness_weights: int, polar: List[str],
                                   mc_runs: int, num_indicators: int) \
        -> Tuple[List[str], Union[list, List[list], dict]]:
    """
    Process indicators and weights based on input parameters in the configuration.

    Parameters:
    - config: the configuration dictionary.
    - input_matrix: the input matrix without alternatives.
    - is_robustness_indicators: a flag indicating whether the matrix should include indicator uncertainties
      (0 or 1).
    - is_robustness_weights: a flag indicating whether robustness analysis is considered for the weights (0 or 1).
    - marginal_pdf: a list of marginal probability density functions for indicators.
    - mc_runs: number of Monte Carlo runs for robustness analysis.
    - num_indicators: the number of indicators in the input matrix.

    Raises:
    - ValueError: If there are duplicated rows in the input matrix or if there is an issue with the configuration.

    Returns:
    - a shorter list of polarities if one has been dropped together with the relative indicator,
      which brings no information. Otherwise, the same list.
    - the normalised weights (either fixed or random sampled weights, depending on the settings)

    Notes:
    - For is_robustness_indicators == 0:
    - Identifies and removes columns with constant values.
    - Logs the number of alternatives and indicators.

    - For is_robustness_indicators == 1:
    - Handles uncertainty in indicators.
    - Logs the number of alternatives and indicators.

    - For is_robustness_weights == 0:
    - Processes fixed weights if given.
    - Logs weights and normalised weights.

    - For is_robustness_weights == 1:
    - Performs robustness analysis on weights.
    - Logs randomly sampled weights.

    :param mc_runs: int
    :param polar: List[str]
    :param is_robustness_weights: int
    :param is_robustness_indicators: int
    :param input_matrix: pd.DataFrame
    :param config: dict
    :param num_indicators: int
    :return: polar, norm_weights
    :rtype: Tuple[List[str], Union[List[list], dict]]
    """

    num_unique = input_matrix.nunique()
    cols_to_drop = num_unique[num_unique == 1].index
    col_to_drop_indexes = input_matrix.columns.get_indexer(cols_to_drop)

    if is_robustness_indicators == 0:
        _handle_no_robustness_indicators(input_matrix)
    else:  # matrix with uncertainty on indicators
        logger.info("Number of alternatives: {}".format(input_matrix.shape[0]))
        logger.info("Number of indicators: {}".format(num_indicators))
        # TODO: eliminate indicators with constant values (i.e. same mean and 0 std) - optional

    polarities_and_weights = _handle_polarities_and_weights(is_robustness_indicators, is_robustness_weights, num_unique,
                                                            col_to_drop_indexes, polar, config, mc_runs, num_indicators)

    polar, norm_weights = tuple(item for item in polarities_and_weights if item is not None)

    return polar, norm_weights


def _handle_polarities_and_weights(is_robustness_indicators: int, is_robustness_weights: int, num_unique,
                                   col_to_drop_indexes: np.ndarray, polar: List[str], config: dict, mc_runs: int,
                                   num_indicators: int) \
        -> Union[Tuple[List[str], list, None, None],
        Tuple[List[str], None, List[List], None],
        Tuple[List[str], None, None, dict]]:
    """
    Manage polarities and weights based on the specified robustness settings, ensuring that the appropriate adjustments
    and normalizations are applied before returning the necessary data structures.
    """
    norm_random_weights = []
    rand_weight_per_indicator = {}

    # Managing polarities
    if is_robustness_indicators == 0:
        if any(value == 1 for value in num_unique):
            polar = pop_indexed_elements(col_to_drop_indexes, polar)
    logger.info("Polarities: {}".format(polar))

    # Managing weights
    if is_robustness_weights == 0:
        fixed_weights = config.robustness["given_weights"]
        if any(value == 1 for value in num_unique):
            fixed_weights = pop_indexed_elements(col_to_drop_indexes, fixed_weights)
        norm_fixed_weights = check_norm_sum_weights(fixed_weights)
        logger.info("Weights: {}".format(fixed_weights))
        logger.info("Normalized weights: {}".format(norm_fixed_weights))
        return polar, norm_fixed_weights, None, None
        #  Return None for norm_random_weights and rand_weight_per_indicator
    else:
        output_weights = _handle_robustness_weights(config, mc_runs, num_indicators)
        if output_weights is not None:
            norm_random_weights, rand_weight_per_indicator = output_weights
        if norm_random_weights:
            return polar, None, norm_random_weights, None
        else:
            return polar, None, None, rand_weight_per_indicator
        #  Return None for norm_fixed_weights and one of the other two cases of randomness


def _handle_robustness_weights(config: dict, mc_runs: int, num_indicators: int) \
        -> Tuple[Union[List[list], None], Union[dict, None]]:
    """
    Handle the generation and normalization of random weights based on the specified settings
    when a robustness analysis is requested on all the weights.
    """
    norm_random_weights = []
    rand_weight_per_indicator = {}

    if mc_runs == 0:
        logger.error('Error Message', stack_info=True)
        raise ValueError('The number of MC runs should be larger than 0 for a robustness analysis')

    if config.robustness["on_single_weights"] == "no" and config.robustness["on_all_weights"] == "yes":
        random_weights = randomly_sample_all_weights(num_indicators, mc_runs)
        for weights in random_weights:
            weights = check_norm_sum_weights(weights)
            norm_random_weights.append(weights)
        return norm_random_weights, None  # Return norm_random_weights, and None for rand_weight_per_indicator
    elif config.robustness["on_single_weights"] == "yes" and config.robustness["on_all_weights"] == "no":
        i = 0
        while i < num_indicators:
            random_weights = randomly_sample_ix_weight(num_indicators, i, mc_runs)
            norm_random_weight = []
            for weights in random_weights:
                weights = check_norm_sum_weights(weights)
                norm_random_weight.append(weights)
            rand_weight_per_indicator["indicator_{}".format(i + 1)] = norm_random_weight
            i += 1
        return None, rand_weight_per_indicator  # Return None for norm_random_weights, and rand_weight_per_indicator


def _handle_no_robustness_indicators(input_matrix: pd.DataFrame):
    """
    Handle the indicators in case of no robustness analysis required.
    (The input matrix is without the alternative column)
    """
    num_unique = input_matrix.nunique()
    cols_to_drop = num_unique[num_unique == 1].index

    if any(value == 1 for value in num_unique):
        logger.info("Indicators {} have been dropped because they carry no information".format(cols_to_drop))
        input_matrix = input_matrix.drop(cols_to_drop, axis=1)

    num_indicators = input_matrix.shape[1]
    logger.info("Number of alternatives: {}".format(input_matrix.shape[0]))
    logger.info("Number of indicators: {}".format(num_indicators))


def check_indicator_weights_polarities(num_indicators: int, polar: List[str], config: dict):
    """
    Check the consistency of indicators, polarities, and fixed weights in a configuration.

    Parameters:
    - num_indicators: the number of indicators in the input matrix.
    - polar: a list containing the polarity associated to each indicator.
    - config: the configuration dictionary.

    This function raises a ValueError if the following conditions are not met:
    1. The number of indicators does not match the number of polarities.
    2. "on_all_weights" is set to "no," and the number of fixed weights
        does not correspond to the number of indicators.

    Raises:
<<<<<<< HEAD
    - ValueError: If the conditions for indicator-polarity and fixed weights consistency are not met.

    :return: None
=======
    - ValueError: if the conditions for indicator-polarity and fixed weights consistency are not met.

>>>>>>> 01e91d83
    :param num_indicators: int
    :param polar: List[str]
    :param config: dict
    :return: None
    """

    if num_indicators != len(polar):
        raise ValueError('The number of polarities does not correspond to the no. of indicators')

    # Check the number of fixed weights if "on_all_weights" is set to "no"
    if (config.robustness["on_all_weights"] == "no") and (
            num_indicators != len(config.robustness["given_weights"])):
        raise ValueError('The no. of fixed weights does not correspond to the no. of indicators')


def check_input_matrix(input_matrix: pd.DataFrame) -> pd.DataFrame:
    """
    Check the input matrix for duplicated rows in the alternatives column, rescale negative indicator values
    and drop the index column of alternatives.

    Parameters:
    - input_matrix: The input matrix containing the alternatives and indicators.

    Raises:
    - ValueError: If duplicated rows are found in the alternative column.
    - UserStoppedInfo: If the user chooses to stop when duplicates are found.

     :param input_matrix: pd.DataFrame
     :rtype: pd.DataFrame
     :return: input_matrix
    """
    if input_matrix.duplicated().any():
        raise ValueError('Error: Duplicated rows in the alternatives column.')
    elif input_matrix.iloc[:, 0].duplicated().any():
        logger.info('Duplicated rows in the alternatives column.')

    index_column_values = input_matrix.index.tolist()
    logger.info("Alternatives are {}".format(index_column_values))
    input_matrix_no_alternatives = input_matrix.reset_index(drop=True)  # drop the alternative

    input_matrix_no_alternatives = _check_and_rescale_negative_indicators(
        input_matrix_no_alternatives)

    return input_matrix_no_alternatives


def read_matrix(input_matrix_path: str) -> pd.DataFrame:
    """
    Read an input matrix from a CSV file and return it as a DataFrame.
    Set the 'Alternatives' column as index column.

    Parameters:
    - input_matrix_path (str): path to the CSV file containing the input matrix.

    Raises:
    - Exception: If an error occurs during the file reading or DataFrame creation.

    :param input_matrix_path: str
    :rtype: pd.DataFrame
    """

    try:
        filename = input_matrix_path
        with open(filename, 'r') as fp:
            matrix = pd.read_csv(fp, sep="[,;:]", decimal='.', engine='python')
            data_types = {col: 'float64' for col in matrix.columns[1:]}
            matrix = matrix.astype(data_types)
            alternatives_column_name = matrix.columns[0]
            matrix = matrix.set_index(alternatives_column_name)
            return matrix
    except Exception as e:
        print(e)


def reset_index_if_needed(series):
    """
    Reset the index of a pandas Series if it's not a RangeIndex.

    Parameters:
    - series (pd.Series): The input pandas Series.

    Returns:
    - pd.Series: The series with the index reset if needed.

    :param series: pd.Series
    :return series: pd.Series
    """
    if not isinstance(series.index, pd.RangeIndex):
        series = series.reset_index(drop=True)
    return series


def _check_and_rescale_negative_indicators(input_matrix: pd.DataFrame) -> pd.DataFrame:
    """
    Rescale indicators of the input matrix if negative into [0-1].
    """

    if (input_matrix < 0).any().any():
        scaler = MinMaxScaler()
        scaled_data = scaler.fit_transform(input_matrix)
        scaled_matrix = pd.DataFrame(
            scaled_data, columns=input_matrix.columns, index=input_matrix.index)
        return scaled_matrix
    else:
        return input_matrix


def parse_args():
    """
    Parse command line arguments for configuration path.

    Raises:
    - argparse.ArgumentError: If the required argument is not provided.

    :rtype: str
    """

    parser = argparse.ArgumentParser()
    parser.add_argument('-c', '--config', help='config path', required=True)
    args = parser.parse_args()

    return args.config


def get_config(config_path: str) -> dict:
    """
    Load and return a configuration dictionary from a JSON file.

    Raises:
    - Exception: If an error occurs during file reading or JSON decoding.

    :param config_path: str
    :rtype: dict
    """

    try:
        with open(config_path, 'r') as fp:
            return json.load(fp)
    except Exception as e:
        print(e)


def save_df(df: pd.DataFrame, folder_path: str, filename: str):
    """
    Save a DataFrame to a CSV file with a timestamped filename.

    Parameters:
    - df (pd.DataFrame): The DataFrame to be saved.
    - folder_path (str): The path to the folder where the file will be saved.
    - filename (str): The original filename for the CSV file.

    Notes:
    - The saved file will have a timestamp added to its filename.

    Example:
    ```python
    save_df(my_dataframe, '/path/to/folder', 'data.csv')
    ```

    :param df: pd.DataFrame
    :param folder_path: str
    :param filename: str
    :return: None
    """
    timestamp = datetime.now().strftime("%Y-%m-%d_%H-%M-%S")
    new_filename = f"{timestamp}_{filename}"

    result_path = os.path.join(folder_path, new_filename)
    df.to_csv(path_or_buf=result_path, index=False)


def save_dict(dictionary: dict, folder_path: str, filename: str):
    """
    Save a dictionary to a binary file using pickle with a timestamped filename.

    Parameters:
    - dictionary (dict): The dictionary to be saved.
    - folder_path (str): The path to the folder where the file will be saved.
    - filename (str): The original filename for the binary file.

    Example:
    ```python
    save_dict(my_dict, '/path/to/folder', 'data.pkl')
    ```

    :param dictionary: dict
    :param folder_path: str
    :param filename: str
    :return: None
    """
    timestamp = datetime.now().strftime("%Y-%m-%d_%H-%M-%S")
    new_filename = f"{timestamp}_{filename}"
    result_path = os.path.join(folder_path, new_filename)

    with open(result_path, 'wb') as fp:
        pickle.dump(dictionary, fp)


def save_config(config: dict, folder_path: str, filename: str):
    """
    Save a configuration dictionary to a JSON file with a timestamped filename.

    Parameters:
    - config (dict): The configuration dictionary to be saved.
    - folder_path (str): The path to the folder where the file will be saved.
    - filename (str): The original filename for the JSON file.

    Example:
    ```python
    save_config(my_config, '/path/to/folder', 'config.json')
    ```

    :param config: dict
    :param folder_path: str
    :param filename: str
    :return: None
    """

    timestamp = datetime.now().strftime("%Y-%m-%d_%H-%M-%S")
    new_filename = f"{timestamp}_{filename}"

    result_path = os.path.join(folder_path, new_filename)
    with open(result_path, 'w') as fp:
        json.dump(config, fp)


def check_path_exists(path: str):
    """
    Check if a directory path exists, and create it if it doesn't.

    Example:
    ```python
    check_path_exists('/path/to/directory')
    ```

    :param path: str
    :return: None
    """
    is_exist = os.path.exists(path)
    if not is_exist:
        os.makedirs(path)
        print("The new output directory is created: {}".format(path))


def rescale_minmax(scores: pd.DataFrame) -> pd.DataFrame:
    """
    Rescale the values in a DataFrame to a [0,1] range using Min-Max scaling.

    Parameters:
    - scores (pd.DataFrame): The DataFrame containing numerical values to be rescaled.

    Example:
    ```python
    my_dataframe = pd.DataFrame({
    'A': [10, 40, 70],
    'B': [20, 50, 80],
    'C': [30, 60, 90]
     })
    rescaled_df = rescale_minmax(my_dataframe)

    rescaled_df:
         A    B    C
    0   0.0  0.0  0.0
    1   0.5  0.5  0.5
    2   1.0  1.0  1.0
    ```
    :param scores: pd.DataFrame
    :rtype: pd.DataFrame
    """
    x = scores.to_numpy()
    min_max_scaler = preprocessing.MinMaxScaler()
    x_scaled = min_max_scaler.fit_transform(x)
    normalized_scores = pd.DataFrame(x_scaled)
    normalized_scores.columns = scores.columns

    return normalized_scores


def randomly_sample_all_weights(num_weights: int, num_runs: int) -> List[list]:
    """
    Generate multiple lists of random weights for simulations.

    Parameters:
    - num_weights: the number of weights in each list.
    - num_runs: the number of lists to be generated.

    Returns:
    - List[list]: A list containing 'num_runs' lists, each with 'num_weights' randomly sampled elements.

    Example:
    ``python
    sampled_weights = randomly_sample_all_weights(5, 10)
    ```
    This will generate 10 lists, each containing 5 randomly sampled weights.

    :param num_weights: int
    :param num_runs: int
    :return list_of_weights: List[list]
    """

    list_of_weights = []
    for _ in range(num_runs):
        lst = [np.random.uniform(0, 1) for _ in range(num_weights)]
        list_of_weights.append(lst)

    return list_of_weights


def randomly_sample_ix_weight(num_weights: int, index: int, num_runs: int) -> List[list]:
    """
    Generate multiple lists of weights with one randomly sampled element at a specified index.

    Parameters:
    - num_weights: the total number of weights in each list.
    - index: the index at which a weight will be randomly sampled in each list.
    - num_runs: the number of lists to be generated.

    Returns:
    - a list containing 'num_runs' lists, each with 'num_weights' elements
      and one randomly sampled at the specified index.

    Example:
    ```python
    sampled_weights = randomly_sample_ix_weight(5, 2, 10)
    ```
    This will generate 10 lists, each containing 5 weights, with one randomly sampled at index 2.

    :param num_weights: int
    :param index: int
    :param num_runs: int
    :return list_of_weights: List[list]
    """

    list_of_weights = []
    for _ in range(num_runs):
        lst = [1] * num_weights
        lst[index] = random.uniform(0, 1)
        list_of_weights.append(lst)

    return list_of_weights


def check_norm_sum_weights(weights: list) -> list:
    """
    Check if the sum of weights is equal to 1, and normalize the weights if needed.

    Returns:
    - list: the original weights if the sum is already 1, or normalized weights if the sum is not 1.

    :param weights: list
    :return weights: list
    """

    if sum(weights) != 1:
        norm_weights = [val / sum(weights) for val in weights]
        return norm_weights
    else:
        return weights


def pop_indexed_elements(indexes: np.ndarray, original_list: list) -> list:
    """
    Eliminate elements from a list at specified indexes.

    Parameters:
    - indexes: an array of indexes indicating elements to be removed.
    - original_list: the original list from which elements will be removed.

    Example:
    ```python
    new_list = pop_indexed_elements(np.array([1, 3]), [10, 20, 30, 40, 50])
    ```
    This will remove elements at indexes 1 and 3 from the original list and return the new list [10, 30, 50].

    :param indexes: np.ndarray
    :param original_list: list
    :return new_list: list
    """
    for i in range(len(indexes)):
        index = indexes[i]
        if i == 0:
            original_list.pop(index)
        else:
            original_list.pop(index - i)
    new_list = original_list

    return new_list


def check_parameters_pdf(input_matrix: pd.DataFrame, config: dict, for_testing=False) -> Union[List[bool], None]:
    """
    Check conditions on parameters based on the type of probability distribution function (PDF) for each indicator and
    raise logging information in case of any problem.

    The function checks if the values of parameter1 are larger or equal to the ones of parameter2
    (or vice-versa for the uniform PDF) in case of an input matrix with uncertainties.
    The check runs only in the case of indicators with a PDF of the type normal/lognormal, and uniform.
    In the first case, the parameters represent the (log)mean and (log)std;
    in the second case, they represent the min and max values.

    Parameters:
    - input_matrix: the input matrix containing uncertainties for indicators, no alternatives.
    - config: configuration dictionary containing the Monte Carlo sampling information.
    - for_testing: true only for unit testing

    Returns:
    - List: a list indicating whether the conditions are satisfied for each indicator (only for unit tests).
    - None: default

    :param input_matrix: pd.DataFrame
    :param config: dict
    :param for_testing: bool
    :return: Union[list, None]
    """
    config = Config(config)

    satisfies_condition = False
    problem_logged = False

    marginal_pdf = config.monte_carlo_sampling["marginal_distribution_for_each_indicator"]
    is_exact_pdf_mask = check_if_pdf_is_exact(marginal_pdf)
    is_poisson_pdf_mask = check_if_pdf_is_poisson(marginal_pdf)
    is_uniform_pdf_mask = check_if_pdf_is_uniform(marginal_pdf)

    j = 0
    list_of_satisfied_conditions = []
    for i, pdf_type in enumerate(zip(is_exact_pdf_mask, is_poisson_pdf_mask, is_uniform_pdf_mask)):
        pdf_exact, pdf_poisson, pdf_uniform = pdf_type
        param1_position = j
        if pdf_exact == 0 and pdf_poisson == 0:  # non-exact PDF, except Poisson
            param2_position = param1_position + 1  # param2 column follows param1
            param1_col = input_matrix.columns[param1_position]
            param2_col = input_matrix.columns[param2_position]
            param1 = input_matrix[param1_col]
            param2 = input_matrix[param2_col]
            j += 2

            if pdf_uniform == 0:  # normal/lognormal
                satisfies_condition = all(x >= y for x, y in zip(
                    param1, param2))  # check param1 > param2 (mean > std=
            else:  # uniform
                satisfies_condition = all(x <= y for x, y in zip(
                    param1, param2))  # check param2 > param1 (max > min)

        elif pdf_exact == 1 or pdf_poisson == 1:  # exact PDF or Poisson distribution
            satisfies_condition = True
            j += 1  # no check, read one column only (rate)

        list_of_satisfied_conditions.append(satisfies_condition)

        if any(not value for value in list_of_satisfied_conditions) and not problem_logged:
            logger.info(
                'There is a problem with the parameters given in the input matrix with uncertainties. Check your data!')
            logger.info(
                'Either standard deviation values of normal/lognormal indicators are larger than their means')
            logger.info('or max. values of uniform distributed indicators are smaller than their min. values.')
            logger.info('If you continue, the negative values will be rescaled internally to a positive range.')
            problem_logged = True  # Set a flag to True after logging the problem message the first time

    if for_testing:
        return list_of_satisfied_conditions


def check_if_pdf_is_exact(marginal_pdf: list) -> list:
    """
    Check if each indicator's probability distribution function (PDF) is of type 'exact'.

    Parameters:
    - marginal_pdf: a list containing the type of PDF for each indicator.

    Returns:
    - list: a binary mask indicating whether the PDF for each indicator is 'exact' (1) or not (0).

    Example:
    ```python
    is_exact_pdf = check_if_pdf_is_exact(['exact', 'normal', 'exact', 'uniform'])
    ```
    This will return a list [1, 0, 1, 0], indicating that the first and third indicators have 'exact' PDFs.

    :param marginal_pdf: list
    :return exact_pdf_mask: List[int]
    """
    exact_pdf_mask = [1 if pdf == 'exact' else 0 for pdf in marginal_pdf]

    return exact_pdf_mask


def check_if_pdf_is_poisson(marginal_pdf: list) -> list:
    """
    Check if each indicator's probability distribution function (PDF) is of type 'poisson'.

    Parameters:
    - marginal_pdf: a list containing the type of PDF for each indicator.

    Returns:
    - list: a binary mask indicating whether the PDF for each indicator is 'poisson' (1) or not (0).

    Example:
    ```python
    is_poisson_pdf = check_if_pdf_is_poisson(['poisson', 'normal', 'exact', 'uniform'])
    ```
    This will return a list [1, 0, 0, 0], indicating that the first indicator have a 'poisson' PDF.

    :param marginal_pdf: list
    :return poisson_pdf_mask: List[int]
    """
    poisson_pdf_mask = [1 if pdf == 'poisson' else 0 for pdf in marginal_pdf]

    return poisson_pdf_mask


def check_if_pdf_is_uniform(marginal_pdf: list) -> list:
    """
    Check if each indicator's probability distribution function (PDF) is of type 'uniform'.

    Parameters:
    - marginal_pdf (list): a list containing the type of PDF for each indicator.

    Returns:
    - list: a binary mask indicating whether the PDF for each indicator is 'uniform' (1) or not (0).

    Example:
    ```python
    is_exact_pdf = check_if_pdf_is_exact(['exact', 'normal', 'exact', 'uniform'])
    ```
    This will return a list [0, 0, 0, 1], indicating that the fourth indicator have a 'uniform' PDF.

    :param marginal_pdf: list
    :return uniform_pdf_mask: List[int]
    """
    uniform_pdf_mask = [1 if pdf == 'uniform' else 0 for pdf in marginal_pdf]

    return uniform_pdf_mask


def run_mcda_without_indicator_uncertainty(input_config: dict, index_column_name: str, index_column_values: list,
                                           input_matrix: pd.DataFrame,
                                           weights: Union[list, List[list], dict],
                                           f_norm: str, f_agg: str, is_robustness_weights: int):
    """
    Runs ProMCDA without uncertainty on the indicators, i.e. without performing
    a robustness analysis.

    This function executes the MCDA process without considering uncertainty
    in the indicators. It computes scores and weights, saves the results,
    and logs the completion time.

    Parameters:
    - input_matrix: the input_matrix without the alternatives.
    - index_column_name: the name of the index column of the original input matrix.
    - index_column_values: the values of the index column of the original input matrix.
    - weights: the normalised weights (either fixed or random sampled weights, depending on the settings).

    :param input_config: dict
    :param index_column_name: str
    :param index_column_values: list
    :param input_matrix: pd:DataFrame
    :param weights: Union[List[str], List[pd.DataFrame], dict, None]
    :param f_norm: str
    :param f_agg: str
    :param is_robustness_weights: int
    :return: None
    """
    scores = pd.DataFrame
    normalized_scores = pd.DataFrame
    all_weights_score_means = pd.DataFrame
    all_weights_score_stds = pd.DataFrame
    all_weights_score_means_normalized = pd.DataFrame
    iterative_random_w_score_means_normalized = {}
    iterative_random_weights_statistics = {}
    iterative_random_w_score_means = {}
    iterative_random_w_score_stds = {}

    logger.info("Start ProMCDA without robustness of the indicators")
    config = Config(input_config)
    is_sensitivity = config.sensitivity['sensitivity_on']
    is_robustness = config.robustness['robustness_on']
    mcda_no_uncert = MCDAWithoutRobustness(config, input_matrix)

    normalized_indicators = mcda_no_uncert.normalize_indicators() if is_sensitivity == "yes" \
        else mcda_no_uncert.normalize_indicators(f_norm)

    if is_robustness == "no":
        scores = mcda_no_uncert.aggregate_indicators(normalized_indicators, weights) \
            if is_sensitivity == "yes" \
            else mcda_no_uncert.aggregate_indicators(normalized_indicators, weights, f_agg)
        normalized_scores = rescale_minmax(scores)
    elif config.robustness["on_all_weights"] == "yes" and config.robustness["robustness_on"] == "yes":
        # ALL RANDOMLY SAMPLED WEIGHTS (MCDA runs num_samples times)
        all_weights_score_means, all_weights_score_stds, \
            all_weights_score_means_normalized, all_weights_score_stds_normalized = \
            _compute_scores_for_all_random_weights(normalized_indicators, is_sensitivity, weights, f_agg)
    elif (config.robustness["on_single_weights"] == "yes") and (config.robustness["robustness_on"] == "yes"):
        # ONE RANDOMLY SAMPLED WEIGHT A TIME (MCDA runs (num_samples * num_indicators) times)
        iterative_random_weights_statistics: dict = _compute_scores_for_single_random_weight(
            normalized_indicators, weights, is_sensitivity, index_column_name, index_column_values, f_agg, input_matrix)
        iterative_random_w_score_means = iterative_random_weights_statistics['score_means']
        iterative_random_w_score_stds = iterative_random_weights_statistics['score_stds']
        iterative_random_w_score_means_normalized = iterative_random_weights_statistics['score_means_normalized']

    ranks = _compute_ranks(scores, index_column_name, index_column_values,
                           all_weights_score_means, iterative_random_w_score_means)

    _save_output_files(scores=scores, normalized_scores=normalized_scores, ranks=ranks,
                       score_means=all_weights_score_means, score_stds=all_weights_score_stds,
                       score_means_normalized=all_weights_score_means_normalized,
                       iterative_random_w_score_means=iterative_random_w_score_means,
                       iterative_random_w_score_means_normalized=iterative_random_w_score_means_normalized,
                       iterative_random_w_score_stds=iterative_random_w_score_stds,
                       index_column_name=index_column_name, index_column_values=index_column_values,
                       input_config=input_config)

    _plot_and_save_charts(scores=scores, normalized_scores=normalized_scores,
                          score_means=all_weights_score_means, score_stds=all_weights_score_stds,
                          score_means_normalized=all_weights_score_means_normalized,
                          iterative_random_w_score_means=iterative_random_w_score_means,
                          iterative_random_w_score_stds=iterative_random_w_score_stds,
                          iterative_random_w_score_means_normalized=iterative_random_w_score_means_normalized,
                          input_matrix=input_matrix, config=input_config,
                          is_robustness_weights=is_robustness_weights)


<<<<<<< HEAD

def run_mcda_with_indicator_uncertainty(input_config: dict, input_matrix: pd.DataFrame, index_column_name: str,
                                        index_column_values: list, mc_runs: int, random_seed: int, is_sensitivity: str,
                                        f_agg: str, f_norm: str, weights: Union[List[list], List[pd.DataFrame], dict],
=======
def run_mcda_with_indicator_uncertainty(input_config: dict, input_matrix: pd.DataFrame,
                                        index_column_name: str, index_column_values: list,
                                        mc_runs: int, is_sensitivity: str, f_agg: str, f_norm: str,
                                        weights: Union[List[list], List[pd.DataFrame], dict],
>>>>>>> 01e91d83
                                        polar: List[str], marginal_pdf: List[str]) -> None:
    """
    Runs ProMCDA with uncertainty on the indicators, i.e. with a robustness analysis.

    This function executes the MCDA process with uncertainty in the indicators.
    It computes scores, saves the results, and logs the completion time.

    Parameters:
    - input_matrix: the input_matrix without the alternatives.
    - index_column_name: the name of the index column of the original input matrix.
    - index_column_values: the values of the index column of the original input matrix.
    - weights: the normalised weights (either fixed or random sampled weights, depending on the settings).
      In the context of the robustness analysis, only fixed normalised weights are used, i.e. weights[0].

    :param input_config: dict
    :param index_column_name: str
    :param index_column_values: list
    :param input_matrix: pd:DataFrame
    :param mc_runs: int
    :param is_sensitivity: str
    :param weights: Union[List[str], List[pd.DataFrame], dict, None]
    :param f_norm: str
    :param f_agg: str
    :param polar: List[str]
    :param marginal_pdf: List[str]
    :return: None
    """
    logger.info("Start ProMCDA with uncertainty on the indicators")
    config = Config(input_config)
    is_robustness_indicators = True
    all_indicators_scores_normalized = []

    if mc_runs <= 0:
        logger.error('Error Message', stack_info=True)
        raise ValueError('The number of MC runs should be larger than 0 for a robustness analysis')

    if mc_runs < 1000:
        logger.info("The number of Monte-Carlo runs is only {}".format(mc_runs))
        logger.info("A meaningful number of Monte-Carlo runs is equal or larger than 1000")

    check_parameters_pdf(input_matrix, input_config)
    is_exact_pdf_mask = check_if_pdf_is_exact(marginal_pdf)
    is_poisson_pdf_mask = check_if_pdf_is_poisson(marginal_pdf)

    mcda_with_uncert = MCDAWithRobustness(config, input_matrix, is_exact_pdf_mask, is_poisson_pdf_mask, random_seed)
    n_random_input_matrices = mcda_with_uncert.create_n_randomly_sampled_matrices()

    if is_sensitivity == "yes":
        n_normalized_input_matrices = parallelize_normalization(n_random_input_matrices, polar)
    else:
        n_normalized_input_matrices = parallelize_normalization(n_random_input_matrices, polar, f_norm)

    args_for_parallel_agg = [(weights, normalized_indicators)
                             for normalized_indicators in n_normalized_input_matrices]

    if is_sensitivity == "yes":
        all_indicators_scores = parallelize_aggregation(args_for_parallel_agg)
    else:
        all_indicators_scores = parallelize_aggregation(args_for_parallel_agg, f_agg)

    for matrix in all_indicators_scores:
        normalized_matrix = rescale_minmax(matrix)
        all_indicators_scores_normalized.append(normalized_matrix)

    all_indicators_scores_means, all_indicators_scores_stds = estimate_runs_mean_std(all_indicators_scores)
    all_indicators_means_scores_normalized, all_indicators_scores_stds_normalized = \
        estimate_runs_mean_std(all_indicators_scores_normalized)

    ranks = all_indicators_scores_means.rank(pct=True)

    _save_output_files(scores=None, normalized_scores=None,
                       ranks=ranks,
                       score_means=all_indicators_scores_means,
                       score_stds=all_indicators_scores_stds,
                       score_means_normalized=all_indicators_means_scores_normalized,
                       iterative_random_w_score_means=None,
                       iterative_random_w_score_means_normalized=None,
                       iterative_random_w_score_stds=None,
                       input_config=input_config,
                       index_column_name=index_column_name, index_column_values=index_column_values)

    _plot_and_save_charts(scores=None, normalized_scores=None,
                          score_means=all_indicators_scores_means, score_stds=all_indicators_scores_stds,
                          score_means_normalized=all_indicators_means_scores_normalized,
                          iterative_random_w_score_means=None,
                          iterative_random_w_score_stds=None,
                          iterative_random_w_score_means_normalized=None,
                          input_matrix=input_matrix, config=input_config,
                          is_robustness_indicators=is_robustness_indicators)


def _compute_scores_for_all_random_weights(indicators: dict, is_sensitivity: str,
                                           weights: Union[List[str], List[pd.DataFrame], dict, None],
                                           f_agg: str) -> tuple[Any, Any, Any, Any]:
    """
    Computes the normalized mean scores and std of the alternatives in the case of randomly sampled weights.
    """
    logger.info("All weights are randomly sampled from a uniform distribution.")
    all_weights_scores_normalized = []

    random_weights = None
    try:
        random_weights = weights
    except(TypeError, IndexError):
        logger.error('Error Message', stack_info=True)
        raise ValueError('Error accessing weights. Setting random_weights to None.')

    args_for_parallel_agg = [(lst, indicators) for lst in random_weights]

    if is_sensitivity == "yes":
        all_weights_scores = parallelize_aggregation(args_for_parallel_agg)  # rough scores coming from all runs
    else:
        all_weights_scores = parallelize_aggregation(args_for_parallel_agg, f_agg)

    for matrix in all_weights_scores:
        normalized_matrix = rescale_minmax(matrix)  # all score normalization
        all_weights_scores_normalized.append(normalized_matrix)
    all_weights_score_means, all_weights_score_stds = estimate_runs_mean_std(
        all_weights_scores)  # mean and std of rough scores
    all_weights_score_means_normalized, all_weights_score_stds_normalized = estimate_runs_mean_std(
        all_weights_scores_normalized)  # mean and std of norm. scores

    return all_weights_score_means, all_weights_score_stds, \
        all_weights_score_means_normalized, all_weights_score_stds_normalized


def _compute_scores_for_single_random_weight(indicators: dict,
                                             weights: Union[List[str], List[pd.DataFrame], dict, None],
                                             is_sensitivity: str, index_column_name: str, index_column_values: list,
                                             f_agg: str, input_matrix: pd.DataFrame) -> dict:
    """
    Computes the mean scores and std of the alternatives in the case of one randomly sampled weight at time.
    """
    iterative_random_w_score_means = {}
    iterative_random_w_score_stds = {}
    iterative_random_w_score_means_normalized = {}
    iterative_random_w_score_stds_normalized = {}

    logger.info("One weight at time is randomly sampled from a uniform distribution.")
    scores_one_random_weight_normalized = {}
    num_indicators = input_matrix.shape[1]

    rand_weight_per_indicator = None
    try:
        rand_weight_per_indicator = weights
    except(TypeError, IndexError):
        logger.error('Error Message', stack_info=True)
        raise ValueError('Error accessing weights. Setting rand_weight_per_indicator to None.')

    for index in range(num_indicators):
        norm_one_random_weight = rand_weight_per_indicator.get("indicator_{}".format(index + 1), [])
        args_for_parallel_agg = [(lst, indicators) for lst in norm_one_random_weight]
        if is_sensitivity == "yes":
            scores_one_random_weight = parallelize_aggregation(args_for_parallel_agg)
        else:
            scores_one_random_weight = parallelize_aggregation(args_for_parallel_agg, f_agg)

        scores_one_random_weight_normalized["indicator_{}".format(index + 1)] = []
        for matrix in scores_one_random_weight:
            matrix_normalized = rescale_minmax(matrix)  # normalize scores
            scores_one_random_weight_normalized["indicator_{}".format(index + 1)].append(matrix_normalized)

        one_random_weight_score_means, one_random_weight_score_stds = estimate_runs_mean_std(scores_one_random_weight)
        one_random_weight_score_means_normalized, one_random_weight_score_stds_normalized = estimate_runs_mean_std(
            scores_one_random_weight_normalized["indicator_{}".format(index + 1)])

        one_random_weight_score_means.insert(0, index_column_name, index_column_values)
        one_random_weight_score_stds.insert(0, index_column_name, index_column_values)
        one_random_weight_score_means_normalized.insert(0, index_column_name, index_column_values)
        one_random_weight_score_stds_normalized.insert(0, index_column_name, index_column_values)

        iterative_random_w_score_means["indicator_{}".format(index + 1)] = one_random_weight_score_means
        iterative_random_w_score_stds["indicator_{}".format(index + 1)] = one_random_weight_score_stds
        iterative_random_w_score_means_normalized[
            "indicator_{}".format(index + 1)] = one_random_weight_score_means_normalized
        iterative_random_w_score_stds_normalized[
            "indicator_{}".format(index + 1)] = one_random_weight_score_stds_normalized

    return {
        "score_means": iterative_random_w_score_means,
        "score_stds": iterative_random_w_score_stds,
        "score_means_normalized": iterative_random_w_score_means_normalized,
        "score_stds_normalized": iterative_random_w_score_stds_normalized
    }


def _compute_ranks(scores: Optional[pd.DataFrame], index_column_name: str, index_column_values: list,
                   all_weights_means: Optional[pd.DataFrame], iterative_random_w_means: Optional[dict]) -> pd.DataFrame:
    """
    Compute ranks based on the computed scores, mean scores with random weights, and mean scores for each random weight.
    """
    ranks = pd.DataFrame

    if not scores.empty:
        ranks = scores.rank(pct=True)
    elif not all_weights_means.empty:
        ranks = all_weights_means.rank(pct=True)
    elif not bool(iterative_random_w_means) is False:
        pass

    return ranks


def _save_output_files(scores: Optional[pd.DataFrame],
                       normalized_scores: Optional[pd.DataFrame],
                       ranks: Optional[pd.DataFrame],
                       score_means: Optional[pd.DataFrame],
                       score_stds: Optional[pd.DataFrame],
                       score_means_normalized: Optional[pd.DataFrame],
                       iterative_random_w_score_means: Optional[dict],
                       iterative_random_w_score_stds: Optional[pd.DataFrame],
                       iterative_random_w_score_means_normalized: Optional[dict],
                       input_config: dict,
                       index_column_name: str,
                       index_column_values: list) -> None:
    """
    Save output files based of the computed scores, ranks, and configuration data.
    """
    config = Config(input_config)
    logger.info("Saving results in {}".format(config.output_file_path))
    check_path_exists(config.output_file_path)

    if scores is not None and not scores.empty:
        scores.insert(0, index_column_name, index_column_values)
        normalized_scores.insert(0, index_column_name, index_column_values)
        ranks.insert(0, index_column_name, index_column_values)

        save_df(scores, config.output_file_path, 'scores.csv')
        save_df(normalized_scores, config.output_file_path, 'normalized_scores.csv')
        save_df(ranks, config.output_file_path, 'ranks.csv')
    elif score_means is not None and not score_means.empty:
        score_means.insert(0, index_column_name, index_column_values)
        score_stds.insert(0, index_column_name, index_column_values)
        score_means_normalized.insert(0, index_column_name, index_column_values)

        save_df(score_means, config.output_file_path, 'score_means.csv')
        save_df(score_stds, config.output_file_path, 'score_stds.csv')
        save_df(score_means_normalized, config.output_file_path, 'score_means_normalized.csv')
    elif iterative_random_w_score_means is not None:
        save_dict(iterative_random_w_score_means, config.output_file_path, 'score_means.pkl')
        save_dict(iterative_random_w_score_stds, config.output_file_path, 'score_stds.pkl')
        save_dict(iterative_random_w_score_means_normalized, config.output_file_path, 'score_means_normalized.pkl')

    save_config(input_config, config.output_file_path, 'configuration.json')


def _plot_and_save_charts(scores: Optional[pd.DataFrame],
                          normalized_scores: Optional[pd.DataFrame],
                          score_means: Optional[pd.DataFrame],
                          score_stds: Optional[pd.DataFrame],
                          score_means_normalized: Optional[pd.DataFrame],
                          iterative_random_w_score_means: Optional[dict],
                          iterative_random_w_score_stds: Optional[dict],
                          iterative_random_w_score_means_normalized: Optional[dict],
                          input_matrix: pd.DataFrame,
                          config: dict,
                          is_robustness_weights = None,
                          is_robustness_indicators = None) -> None:
    """
    Generate plots based on the computed scores and save them.
    """
    config = Config(config)
    num_indicators = input_matrix.shape[1]

    if scores is not None and not scores.empty:
        plot_no_norm_scores = plot_non_norm_scores_without_uncert(scores)
        save_figure(plot_no_norm_scores, config.output_file_path, "MCDA_rough_scores.png")

        plot_norm_scores = plot_norm_scores_without_uncert(normalized_scores)
        save_figure(plot_norm_scores, config.output_file_path, "MCDA_norm_scores.png")

    elif score_means is not None and not score_means.empty:
        if is_robustness_weights is not None and is_robustness_weights == 1:
            chart_mean_scores = plot_mean_scores(score_means, "plot_std", "weights", score_stds)
            chart_mean_scores_norm = plot_mean_scores(score_means_normalized, "not_plot_std", "weights", score_stds)
        elif is_robustness_indicators is not None and is_robustness_indicators == 1:
            chart_mean_scores = plot_mean_scores(score_means, "plot_std", "indicators", score_stds)
            chart_mean_scores_norm = plot_mean_scores(score_means_normalized, "not_plot_std", "indicators", score_stds)

        save_figure(chart_mean_scores, config.output_file_path, "MCDA_rough_scores.png")
        save_figure(chart_mean_scores_norm, config.output_file_path, "MCDA_norm_scores.png")

    elif iterative_random_w_score_means is not None:
        images = []
        images_norm = []

        for index in range(num_indicators):
            one_random_weight_means = iterative_random_w_score_means["indicator_{}".format(index + 1)]
            one_random_weight_stds = iterative_random_w_score_stds["indicator_{}".format(index + 1)]
            one_random_weight_means_normalized = iterative_random_w_score_means_normalized[
                "indicator_{}".format(index + 1)]

            plot_weight_mean_scores = plot_mean_scores_iterative(one_random_weight_means,
                                                                 input_matrix.columns, index,
                                                                 "plot_std",
                                                                 one_random_weight_stds)
            plot_weight_mean_scores_norm = plot_mean_scores_iterative(one_random_weight_means_normalized,
                                                                      input_matrix.columns, index,
                                                                      "not_plot_std")

            images.append(plot_weight_mean_scores)
            images_norm.append(plot_weight_mean_scores_norm)

        combine_images(images, config.output_file_path, "MCDA_one_weight_randomness_rough_scores.png")
        combine_images(images_norm, config.output_file_path, "MCDA_one_weight_randomness_norm_scores.png")<|MERGE_RESOLUTION|>--- conflicted
+++ resolved
@@ -45,7 +45,7 @@
         raise ValueError(error_message)
 
 
-<<<<<<< HEAD
+        
 def check_config_setting(condition_robustness_on_weights: bool, condition_robustness_on_indicators: bool, mc_runs: int,
                          random_seed: int) -> (int, int):
     """
@@ -66,23 +66,7 @@
     :param random_seed: int
     :return: (is_robustness_weights, is_robustness_indicators)
     :rtype: Tuple[int, int]
-=======
-def check_config_setting(condition_robustness_on_weights: bool, condition_robustness_on_indicators: bool, mc_runs: int)\
-        -> (int, int):
-    """
-    Checks configuration settings and logs information messages.
-
-    Return:
-    - is_robustness_weights, is_robustness_indicators, a tuple containing flags indicating robustness on weights and
-    indicators.
-
-    :param condition_robustness_on_weights: bool
-    :param condition_robustness_on_indicators: bool
-    :rtype: Tuple[int, int]
-
->>>>>>> 01e91d83
-    """
-
+    """
     is_robustness_weights = 0
     is_robustness_indicators = 0
 
@@ -277,20 +261,13 @@
         does not correspond to the number of indicators.
 
     Raises:
-<<<<<<< HEAD
-    - ValueError: If the conditions for indicator-polarity and fixed weights consistency are not met.
-
-    :return: None
-=======
     - ValueError: if the conditions for indicator-polarity and fixed weights consistency are not met.
 
->>>>>>> 01e91d83
     :param num_indicators: int
     :param polar: List[str]
     :param config: dict
     :return: None
     """
-
     if num_indicators != len(polar):
         raise ValueError('The number of polarities does not correspond to the no. of indicators')
 
@@ -906,18 +883,9 @@
                           input_matrix=input_matrix, config=input_config,
                           is_robustness_weights=is_robustness_weights)
 
-
-<<<<<<< HEAD
-
 def run_mcda_with_indicator_uncertainty(input_config: dict, input_matrix: pd.DataFrame, index_column_name: str,
                                         index_column_values: list, mc_runs: int, random_seed: int, is_sensitivity: str,
                                         f_agg: str, f_norm: str, weights: Union[List[list], List[pd.DataFrame], dict],
-=======
-def run_mcda_with_indicator_uncertainty(input_config: dict, input_matrix: pd.DataFrame,
-                                        index_column_name: str, index_column_values: list,
-                                        mc_runs: int, is_sensitivity: str, f_agg: str, f_norm: str,
-                                        weights: Union[List[list], List[pd.DataFrame], dict],
->>>>>>> 01e91d83
                                         polar: List[str], marginal_pdf: List[str]) -> None:
     """
     Runs ProMCDA with uncertainty on the indicators, i.e. with a robustness analysis.
