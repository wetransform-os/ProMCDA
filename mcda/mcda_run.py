#! /usr/bin/env python3

import logging
import time
import sys
import os

from mcda.configuration.config import Config
from mcda.utils import *
from mcda.utils_for_parallelization import *
from mcda.mcda_without_variability import MCDAWithoutVar

formatter = '%(levelname)s: %(asctime)s - %(name)s - %(message)s'
logging.basicConfig(stream=sys.stdout, level=logging.DEBUG, format=formatter)
logger = logging.getLogger("MCDTool")

def main(input_config: dict):
    logger.info("Loading the configuration file")
    config = Config(input_config)
    logger.info("Read input matrix at {}".format(config.input_matrix_path))
    input_matrix = read_matrix(config.input_matrix_path)
    num_unique = input_matrix.nunique()
    cols_to_drop = num_unique[num_unique == 1].index
    col_to_drop_indexes = input_matrix.columns.get_indexer(cols_to_drop)
    if (num_unique.any() == 1): logger.info("Indicators {} have been dropped because they carry no information".format(cols_to_drop))
    input_matrix = input_matrix.drop(cols_to_drop, axis=1)
    if input_matrix.duplicated().any():
        logger.error('Error Message', stack_info=True)
        raise ValueError('There are duplicated rows in the input matrix')
    elif input_matrix.iloc[:,0].duplicated().any():
        logger.error('Error Message', stack_info=True)
        raise ValueError('There are duplicated rows in the alternatives column')
    logger.info("Alternatives are {}".format(input_matrix.iloc[:,0].tolist()))
    input_matrix_no_alternatives = input_matrix.drop(input_matrix.columns[0],axis=1) # drop first column with alternatives

    logger.info("Marginal distributions: {}".format(config.marginal_distribution_for_each_indicator))
    marginal_pdf = config.marginal_distribution_for_each_indicator
<<<<<<< HEAD
=======
    if (num_unique.any() == 1): marginal_pdf = pop_indexed_elements(col_to_drop_indexes, marginal_pdf)

>>>>>>> 5be49c58
    if all(element == 'exact' for element in marginal_pdf):
       # every column of the input matrix represents an indicator
        num_indicators = input_matrix_no_alternatives.shape[1]
        logger.info("Number of alternatives: {}".format(input_matrix_no_alternatives.shape[0]))
        logger.info("Number of indicators: {}".format(num_indicators))
    else:
        # non-exact indicators in the input matrix are associated to a column representing its mean
        # and a second column representing its std
        num_non_exact = len(marginal_pdf) - marginal_pdf.count('exact')
        num_indicators = input_matrix_no_alternatives.shape[1]-num_non_exact
        logger.info("Number of alternatives: {}".format(input_matrix_no_alternatives.shape[0]))
        logger.info("Number of indicators: {}".format(num_indicators))

    logger.info("Number of Monte Carlo runs: {}".format(config.monte_carlo_runs))
    mc_runs = config.monte_carlo_runs

    logger.info("Polarities: {}".format(config.polarity_for_each_indicator))
    polar = config.polarity_for_each_indicator
    if (num_unique.any() == 1): polar = pop_indexed_elements(col_to_drop_indexes, polar)

    logger.info("Weights: {}".format(config.weight_for_each_indicator))
    if config.weight_for_each_indicator["random_weights"] == "no":
        fixed_weights = config.weight_for_each_indicator["given_weights"]
        if (num_unique.any() == 1): fixed_weights = pop_indexed_elements(col_to_drop_indexes,fixed_weights)
        norm_fixed_weights = check_norm_sum_weights(fixed_weights)
    else:
        num_runs = config.weight_for_each_indicator["num_samples"]
        is_random_w_iterative = config.weight_for_each_indicator["iterative"]
        if is_random_w_iterative == "no":
            random_weights = randomly_sample_all_weights(num_indicators, num_runs)
            norm_random_weights = []
            for weights in random_weights:
                weights = check_norm_sum_weights(weights)
                norm_random_weights.append(weights)
        else:
            i=0
            rand_weight_per_indicator = {}
            while i< num_indicators:
                random_weights = randomly_sample_ix_weight(num_indicators, i, num_runs)
                norm_random_weight = []
                for weights in random_weights:
                    weights = check_norm_sum_weights(weights)
                    norm_random_weight.append(weights)
                rand_weight_per_indicator["indicator_{}".format(i+1)] = norm_random_weight
                i=i+1

    cores = config.num_cores

    # checks on the number of indicators, weights, and polarities
    if num_indicators != len(polar):
        logger.error('Error Message', stack_info=True)
        raise ValueError('The no. of polarities does not correspond to the no. of indicators')
    if num_indicators != len(config.weight_for_each_indicator["given_weights"]):
        logger.error('Error Message', stack_info=True)
        raise ValueError('The no. of fixed weights does not correspond to the no. of indicators')

    # non-variability/variability
    if (len(set(config.marginal_distribution_for_each_indicator))==1):
        if (config.monte_carlo_runs > 0):
            logger.error('Error Message', stack_info=True)
            raise ValueError('If the number of Monte-Carlo runs is larger than 0, at least some of the marginal distributions are expected to be non-exact')
        # NO VARIABILITY OF INDICATORS
        else: # MC runs = 0
            logger.info("Start MCDA without variability for the indicators")
            t = time.time()
            scores = pd.DataFrame()
            all_weights_means = pd.DataFrame()
            mcda_no_var = MCDAWithoutVar(config, input_matrix_no_alternatives)
            # normalize the indicators
            normalized_indicators = mcda_no_var.normalize_indicators()
            # estimate the scores through aggregation
            if config.weight_for_each_indicator["random_weights"] == "no": # FIXED WEIGHTS
                scores = mcda_no_var.aggregate_indicators(normalized_indicators, norm_fixed_weights)
                normalized_scores = rescale_minmax(scores) # normalized scores
                normalized_scores.insert(0, 'Alternatives', input_matrix.iloc[:, 0])
            elif config.weight_for_each_indicator["random_weights"] == "yes":
                if is_random_w_iterative == "no": # ALL RANDOMLY SAMPLED WEIGHTS (MCDA runs num_samples times)
                    logger.info("All weights are randomly sampled from a uniform distribution")
                    all_weights_normalized = []
                    args_for_parallel_agg = [(lst, normalized_indicators) for lst in norm_random_weights]
                    all_weights = parallelize_aggregation(args_for_parallel_agg) # rough scores coming from all runs
                    for matrix in all_weights: # rescale the scores coming from all runs
                        normalized_matrix = rescale_minmax(matrix) # all score normalization
                        all_weights_normalized.append(normalized_matrix)
                    all_weights_means, all_weights_stds = estimate_runs_mean_std(all_weights) # mean and std of rough scores
                    all_weights_means_normalized, all_weights_stds_normalized = estimate_runs_mean_std(all_weights_normalized) # mean and std of norm. scores
                    all_weights_means.insert(0, 'Alternatives', input_matrix.iloc[:, 0])
                    all_weights_stds.insert(0, 'Alternatives', input_matrix.iloc[:, 0])
                    all_weights_means_normalized.insert(0, 'Alternatives', input_matrix.iloc[:, 0])
                    all_weights_stds_normalized.insert(0, 'Alternatives', input_matrix.iloc[:, 0])
                elif is_random_w_iterative == "yes": # ONE RANDOMLY SAMPLED WEIGHT A TIME (MCDA runs (num_samples * num_indicators) times)
                    logger.info("One weight at time is randomly sampled from a uniform distribution")
                    scores_one_random_weight_normalized = []
                    iterative_random_w_means = {}
                    iterative_random_w_stds = {}
                    iterative_random_w_means_normalized = {}
                    iterative_random_w_stds_normalized = {}
                    for index in range(num_indicators):
                        norm_one_random_weight = rand_weight_per_indicator["indicator_{}".format(index+1)] # 'norm' refers to all weights, which are normalized
                        args_for_parallel_agg = [(lst, normalized_indicators) for lst in norm_one_random_weight]
                        scores_one_random_weight = parallelize_aggregation(args_for_parallel_agg)
                        for matrix in scores_one_random_weight:
                            matrix_normalized = rescale_minmax(matrix) # normalize scores
                            scores_one_random_weight_normalized.append(matrix_normalized)
                        one_random_weight_means, one_random_weight_stds = estimate_runs_mean_std(scores_one_random_weight)
                        one_random_weight_means_normalized, one_random_weight_stds_normalized = estimate_runs_mean_std(scores_one_random_weight_normalized) # normalized mean and std
                        one_random_weight_means.insert(0, 'Alternatives', input_matrix.iloc[:, 0])
                        one_random_weight_stds.insert(0, 'Alternatives', input_matrix.iloc[:, 0])
                        one_random_weight_means_normalized.insert(0, 'Alternatives', input_matrix.iloc[:, 0])
                        one_random_weight_stds_normalized.insert(0, 'Alternatives', input_matrix.iloc[:, 0])
                        iterative_random_w_means["indicator_{}".format(index+1)] = one_random_weight_means # create output dictionaries
                        iterative_random_w_stds["indicator_{}".format(index+1)] = one_random_weight_stds
                        iterative_random_w_means_normalized["indicator_{}".format(index + 1)] = one_random_weight_means_normalized
                        iterative_random_w_stds_normalized["indicator_{}".format(index + 1)] = one_random_weight_stds_normalized
            # estimate the ranks
            if not scores.empty:
                ranks = scores.rank(pct=True)
                ranks.insert(0, 'Alternatives', input_matrix.iloc[:,0])
            elif not all_weights_means.empty:
                ranks = all_weights_means.rank(pct=True)
            elif not bool(iterative_random_w_means) == 'False':
                pass
            # save output files
            logger.info("Saving results in {}".format(config.output_file_path))
            check_path_exists(config.output_file_path)
            if not scores.empty:
                scores.insert(0, 'Alternatives', input_matrix.iloc[:, 0])
                save_df(scores, config.output_file_path, 'scores.csv')
                save_df(normalized_scores, config.output_file_path, 'normalized_scores.csv')
                save_df(ranks, config.output_file_path, 'ranks.csv')
            elif not all_weights_means.empty:
                save_df(all_weights_means, config.output_file_path, 'score_means.csv')
                save_df(all_weights_stds, config.output_file_path, 'score_stds.csv')
                save_df(all_weights_means_normalized, config.output_file_path, 'score_means_normalized.csv')
                #save_df(all_weights_stds_normalized, config.output_file_path, 'score_stds_normalized.csv')
                # the std on rescaled values is not statistically informative
                save_df(ranks, config.output_file_path, 'ranks.csv')
            elif not bool(iterative_random_w_means) == 'False':
                save_dict(iterative_random_w_means,config.output_file_path, 'score_means.pkl')
                save_dict(iterative_random_w_stds, config.output_file_path, 'score_stds.pkl')
                save_dict(iterative_random_w_means_normalized, config.output_file_path, 'score_means_normalized.pkl')
                #save_dict(iterative_random_w_stds_normalized, config.output_file_path, 'score_stds_normalized.pkl')
                # the std on rescaled values is not statistically informative
            save_config(input_config, config.output_file_path, 'configuration.json')
            # plots
            if not scores.empty:
                plot_norm_scores = plot_norm_scores_without_uncert(normalized_scores)
                save_figure(plot_norm_scores, config.output_file_path, "MCDA_norm_scores_no_var.png")
                plot_no_norm_scores = plot_non_norm_scores_without_uncert(scores)
                save_figure(plot_no_norm_scores, config.output_file_path, "MCDA_rough_scores_no_var.png")
            elif not all_weights_means.empty:
                plot_weight_mean_scores = plot_mean_scores(all_weights_means, all_weights_stds, "plot_std")
                plot_weight_mean_scores_norm = plot_mean_scores(all_weights_means_normalized, all_weights_stds_normalized, "not_plot_std")
                save_figure(plot_weight_mean_scores, config.output_file_path, "MCDA_rand_weights_rough_scores.png")
                save_figure(plot_weight_mean_scores_norm, config.output_file_path, "MCDA_rand_weights_norm_scores.png")
            elif not bool(iterative_random_w_means) == 'False':
                images = []
                images_norm = []
                for index in range(num_indicators):
                    one_random_weight_means = iterative_random_w_means["indicator_{}".format(index + 1)]
                    one_random_weight_stds = iterative_random_w_stds["indicator_{}".format(index + 1)]
                    one_random_weight_means_normalized = iterative_random_w_means_normalized["indicator_{}".format(index + 1)]
                    one_random_weight_stds_normalized = iterative_random_w_stds_normalized["indicator_{}".format(index + 1)]
                    plot_weight_mean_scores = plot_mean_scores_iterative(one_random_weight_means,
                                                                         one_random_weight_stds,
                                                                         input_matrix_no_alternatives.columns, index, "plot_std")
                    plot_weight_mean_scores_norm = plot_mean_scores_iterative(one_random_weight_means_normalized,
                                                                         one_random_weight_stds_normalized,
                                                                         input_matrix_no_alternatives.columns, index, "not_plot_std")
                    images.append(plot_weight_mean_scores)
                    images_norm.append(plot_weight_mean_scores_norm)
                combine_images(images, config.output_file_path, "MCDA_one_weight_randomness_rough_scores.png")
                combine_images(images_norm, config.output_file_path, "MCDA_one_weight_randomness_norm_scores.png")
            logger.info("Finished MCDA without variability: check the output files")
            elapsed = time.time() - t
            logger.info("All calculations finished in seconds {}".format(elapsed))
    # VARIABILITY OF INDICATORS
    else: # if some marginal distributions are not exact
        if (config.monte_carlo_runs > 0):
            if (config.monte_carlo_runs < 1000):
                logger.info("The number of Monte-Carlo runs is only {}".format(config.monte_carlo_runs))
                logger.info("A meaningful number of Monte-Carlo runs is equal or larger than 1000")
                time.sleep(5)
                # variability
                logger.info("Start MCDA with variability")
            else:
                # variability
                logger.info("Start MCDA with variability")
        else:
            logger.error('Error Message', stack_info=True)
            raise ValueError('If the number of Monte-Carlo runs is 0, all marginal distributions are expected to be exact')


if __name__ == '__main__':
    config_path = parse_args()
    input_config = get_config(config_path)
    main(input_config=input_config)<|MERGE_RESOLUTION|>--- conflicted
+++ resolved
@@ -35,11 +35,7 @@
 
     logger.info("Marginal distributions: {}".format(config.marginal_distribution_for_each_indicator))
     marginal_pdf = config.marginal_distribution_for_each_indicator
-<<<<<<< HEAD
-=======
     if (num_unique.any() == 1): marginal_pdf = pop_indexed_elements(col_to_drop_indexes, marginal_pdf)
-
->>>>>>> 5be49c58
     if all(element == 'exact' for element in marginal_pdf):
        # every column of the input matrix represents an indicator
         num_indicators = input_matrix_no_alternatives.shape[1]
