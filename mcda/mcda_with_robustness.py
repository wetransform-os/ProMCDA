--- conflicted
+++ resolved
@@ -28,12 +28,9 @@
 
     """
 
-<<<<<<< HEAD
+
     def __init__(self, config: Config, input_matrix: pd.DataFrame(), is_exact_pdf_mask=None, is_poisson_pdf_mask=None,
                  random_seed=None):
-=======
-    def __init__(self, config: Config, input_matrix: pd.DataFrame, is_exact_pdf_mask=None, is_poisson_pdf_mask=None):
->>>>>>> 01e91d83
         self.is_exact_pdf_mask = is_exact_pdf_mask
         self.is_poisson_pdf_mask = is_poisson_pdf_mask
         self.random_seed = random_seed
